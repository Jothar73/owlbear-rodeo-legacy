--- conflicted
+++ resolved
@@ -1,17 +1,11 @@
 import React, { useState, useContext, useEffect } from "react";
 
 import MapControls from "./MapControls";
-
 import MapInteraction from "./MapInteraction";
 import MapToken from "./MapToken";
 import MapDrawing from "./MapDrawing";
 import MapFog from "./MapFog";
-<<<<<<< HEAD
-import MapControls from "./MapControls";
 import MapDice from "./MapDice";
-import LoadingOverlay from "../LoadingOverlay";
-=======
->>>>>>> 43b0ff3e
 
 import TokenDataContext from "../../contexts/TokenDataContext";
 import MapLoadingContext from "../../contexts/MapLoadingContext";
@@ -301,39 +295,6 @@
   );
 
   return (
-<<<<<<< HEAD
-    <>
-      <MapInteraction
-        map={map}
-        aspectRatio={aspectRatio}
-        isEnabled={selectedToolId === "pan"}
-        sideContent={
-          <>
-            <MapDice />
-            {mapControls}
-            {loading && <LoadingOverlay />}
-          </>
-        }
-      >
-        {map && mapImage}
-        {map && mapDrawing}
-        {map && mapFog}
-        {map && mapTokens}
-      </MapInteraction>
-      <ProxyToken
-        tokenClassName={mapTokenProxyClassName}
-        onProxyDragEnd={handleProxyDragEnd}
-        tokens={mapState && mapState.tokens}
-        disabledTokens={disabledTokens}
-      />
-      <TokenMenu
-        tokenClassName={mapTokenMenuClassName}
-        onTokenChange={onMapTokenStateChange}
-        tokens={mapState && mapState.tokens}
-        disabledTokens={disabledTokens}
-      />
-    </>
-=======
     <MapInteraction
       map={map}
       controls={
@@ -341,6 +302,7 @@
           {mapControls}
           {tokenMenu}
           {tokenDragOverlay}
+          <MapDice />
           {isLoading && <LoadingOverlay />}
         </>
       }
@@ -350,7 +312,6 @@
       {mapTokens}
       {mapFog}
     </MapInteraction>
->>>>>>> 43b0ff3e
   );
 }
 
